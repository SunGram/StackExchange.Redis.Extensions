﻿using System;
using System.Collections.Generic;
using System.Configuration;
using System.Linq;
using System.Text;
using System.Threading.Tasks;

namespace StackExchange.Redis.Extensions.Core
{
<<<<<<< HEAD
    /// <summary>
    /// The implementation of <see cref="ICacheClient"/>
    /// </summary>
    public class StackExchangeRedisCacheClient : ICacheClient
    {
        private readonly ConnectionMultiplexer connectionMultiplexer;
        private readonly IDatabase db;
        private readonly ISerializer serializer;

        /// <summary>
        /// Initializes a new instance of the <see cref="StackExchangeRedisCacheClient"/> class.
        /// </summary>
        /// <param name="connectionMultiplexer">The connection multiplexer.</param>
        /// <param name="serializer">The serializer.</param>
        public StackExchangeRedisCacheClient(ConnectionMultiplexer connectionMultiplexer, ISerializer serializer)
        {
            if (connectionMultiplexer == null)
            {
                connectionMultiplexer = GetInstanceFromConfigurationFile();
            }

            if (serializer == null)
            {
                throw new ArgumentNullException("serializer");
            }

            this.serializer = serializer;
            this.connectionMultiplexer = connectionMultiplexer;

            db = connectionMultiplexer.GetDatabase();
        }

        private ConnectionMultiplexer GetInstanceFromConfigurationFile()
        {
            return ConnectionMultiplexer.Connect(ConfigurationManager.AppSettings["RedisConnectionString"]);
        }

        /// <summary>
        /// Performs application-defined tasks associated with freeing, releasing, or resetting unmanaged resources.
        /// </summary>
        public void Dispose()
        {
            connectionMultiplexer.Dispose();
        }

        /// <summary>
        /// Return the instance of <see cref="StackExchange.Redis.IDatabase" /> used be ICacheClient implementation
        /// </summary>
        public IDatabase Database
        {
            get { return db; }
        }

        /// <summary>
        /// Verify that the specified cache key exists
        /// </summary>
        /// <param name="key">The cache key.</param>
        /// <returns>
        /// True if the key is present into Redis. Othwerwise False
        /// </returns>
        public bool Exists(string key)
        {
            return db.KeyExists(key);
        }

        /// <summary>
        /// Verify that the specified cache key exists
        /// </summary>
        /// <param name="key">The cache key.</param>
        /// <returns>
        /// True if the key is present into Redis. Othwerwise False
        /// </returns>
        public Task<bool> ExistsAsync(string key)
        {
            return db.KeyExistsAsync(key);
        }

        /// <summary>
        /// Removes the specified key from Redis Database
        /// </summary>
        /// <param name="key">The key.</param>
        /// <returns>
        /// True if the key has removed. Othwerwise False
        /// </returns>
        public bool Remove(string key)
        {
            return db.KeyDelete(key);
        }

        /// <summary>
        /// Removes the specified key from Redis Database
        /// </summary>
        /// <param name="key">The key.</param>
        /// <returns>
        /// True if the key has removed. Othwerwise False
        /// </returns>
        public Task<bool> RemoveAsync(string key)
        {
            return db.KeyDeleteAsync(key);
        }

        /// <summary>
        /// Removes all specified keys from Redis Database
        /// </summary>
        /// <param name="keys">The key.</param>
        public void RemoveAll(IEnumerable<string> keys)
        {
            keys.ForEach(x => Remove(x));
        }

        /// <summary>
        /// Removes all specified keys from Redis Database
        /// </summary>
        /// <param name="keys">The key.</param>
        /// <returns></returns>
        public Task RemoveAllAsync(IEnumerable<string> keys)
        {
            return keys.ForEachAsync(RemoveAsync);
        }

        /// <summary>
        /// Get the object with the specified key from Redis database
        /// </summary>
        /// <typeparam name="T">The type of the expected object</typeparam>
        /// <param name="key">The cache key.</param>
        /// <returns>
        /// Null if not present, otherwise the instance of T.
        /// </returns>
        public T Get<T>(string key) where T : class
        {
            var valueBytes = db.StringGet(key);

            if (!valueBytes.HasValue)
            {
                return default(T);
            }

            return (T)serializer.Deserialize(valueBytes);
        }

        /// <summary>
        /// Get the object with the specified key from Redis database
        /// </summary>
        /// <typeparam name="T">The type of the expected object</typeparam>
        /// <param name="key">The cache key.</param>
        /// <returns>
        /// Null if not present, otherwise the instance of T.
        /// </returns>
        public async Task<T> GetAsync<T>(string key) where T : class
        {
            var valueBytes = await db.StringGetAsync(key);

            if (!valueBytes.HasValue)
            {
                return default(T);
            }

            return (T)serializer.Deserialize(valueBytes);
        }

        /// <summary>
        /// Adds the specified instance to the Redis database.
        /// </summary>
        /// <typeparam name="T">The type of the class to add to Redis</typeparam>
        /// <param name="key">The cache key.</param>
        /// <param name="value">The instance of T.</param>
        /// <returns>
        /// True if the object has been added. Otherwise false
        /// </returns>
        public bool Add<T>(string key, T value) where T : class
        {
            var entryBytes = serializer.Serialize(value);

            return db.StringSet(key, entryBytes);
        }

        /// <summary>
        /// Adds the specified instance to the Redis database.
        /// </summary>
        /// <typeparam name="T">The type of the class to add to Redis</typeparam>
        /// <param name="key">The cache key.</param>
        /// <param name="value">The instance of T.</param>
        /// <returns>
        /// True if the object has been added. Otherwise false
        /// </returns>
        public Task<bool> AddAsync<T>(string key, T value) where T : class
        {
            var entryBytes = serializer.Serialize(value);

            return db.StringSetAsync(key, entryBytes);
        }

        /// <summary>
        /// Replaces the object with specified key into Redis database.
        /// </summary>
        /// <typeparam name="T"></typeparam>
        /// <param name="key">The key.</param>
        /// <param name="value">The instance of T</param>
        /// <returns>
        /// True if the object has been added. Otherwise false
        /// </returns>
        public bool Replace<T>(string key, T value) where T : class
        {
            Remove(key);
            return Add(key, value);
        }

        /// <summary>
        /// Replaces the object with specified key into Redis database.
        /// </summary>
        /// <typeparam name="T"></typeparam>
        /// <param name="key">The key.</param>
        /// <param name="value">The instance of T</param>
        /// <returns>
        /// True if the object has been added. Otherwise false
        /// </returns>
        public async Task<bool> ReplaceAsync<T>(string key, T value) where T : class
        {
            await RemoveAsync(key);
            return await AddAsync(key, value);
        }

        /// <summary>
        /// Adds the specified instance to the Redis database.
        /// </summary>
        /// <typeparam name="T">The type of the class to add to Redis</typeparam>
        /// <param name="key">The cache key.</param>
        /// <param name="value">The instance of T.</param>
        /// <param name="expiresAt">Expiration time.</param>
        /// <returns>
        /// True if the object has been added. Otherwise false
        /// </returns>
        public bool Add<T>(string key, T value, DateTimeOffset expiresAt) where T : class
        {
            var entryBytes = serializer.Serialize(value);
            var expiration = expiresAt.Subtract(DateTimeOffset.Now);

            return db.StringSet(key, entryBytes, expiration);
        }

        /// <summary>
        /// Adds the specified instance to the Redis database.
        /// </summary>
        /// <typeparam name="T">The type of the class to add to Redis</typeparam>
        /// <param name="key">The cache key.</param>
        /// <param name="value">The instance of T.</param>
        /// <param name="expiresAt">Expiration time.</param>
        /// <returns>
        /// True if the object has been added. Otherwise false
        /// </returns>
        public Task<bool> AddAsync<T>(string key, T value, DateTimeOffset expiresAt) where T : class
        {
            var entryBytes = serializer.Serialize(value);
            var expiration = expiresAt.Subtract(DateTimeOffset.Now);

            return db.StringSetAsync(key, entryBytes, expiration);
        }

        /// <summary>
        /// Replaces the object with specified key into Redis database.
        /// </summary>
        /// <typeparam name="T"></typeparam>
        /// <param name="key">The key.</param>
        /// <param name="value">The instance of T</param>
        /// <param name="expiresAt">Expiration time.</param>
        /// <returns>
        /// True if the object has been added. Otherwise false
        /// </returns>
        public bool Replace<T>(string key, T value, DateTimeOffset expiresAt) where T : class
        {
            Remove(key);
            return Add(key, value, expiresAt);
        }

        /// <summary>
        /// Replaces the object with specified key into Redis database.
        /// </summary>
        /// <typeparam name="T"></typeparam>
        /// <param name="key">The key.</param>
        /// <param name="value">The instance of T</param>
        /// <param name="expiresAt">Expiration time.</param>
        /// <returns>
        /// True if the object has been added. Otherwise false
        /// </returns>
        public async Task<bool> ReplaceAsync<T>(string key, T value, DateTimeOffset expiresAt) where T : class
        {
            await RemoveAsync(key);
            return await AddAsync(key, value, expiresAt);
        }

        /// <summary>
        /// Adds the specified instance to the Redis database.
        /// </summary>
        /// <typeparam name="T">The type of the class to add to Redis</typeparam>
        /// <param name="key">The cache key.</param>
        /// <param name="value">The instance of T.</param>
        /// <param name="expiresIn">The duration of the cache using Timespan.</param>
        /// <returns>
        /// True if the object has been added. Otherwise false
        /// </returns>
        public bool Add<T>(string key, T value, TimeSpan expiresIn) where T : class
        {
            var entryBytes = serializer.Serialize(value);

            return db.StringSet(key, entryBytes, expiresIn);
        }

        /// <summary>
        /// Adds the specified instance to the Redis database.
        /// </summary>
        /// <typeparam name="T">The type of the class to add to Redis</typeparam>
        /// <param name="key">The cache key.</param>
        /// <param name="value">The instance of T.</param>
        /// <param name="expiresIn">The duration of the cache using Timespan.</param>
        /// <returns>
        /// True if the object has been added. Otherwise false
        /// </returns>
        public Task<bool> AddAsync<T>(string key, T value, TimeSpan expiresIn) where T : class
        {
            var entryBytes = serializer.Serialize(value);

            return db.StringSetAsync(key, entryBytes, expiresIn);
        }

        /// <summary>
        /// Replaces the object with specified key into Redis database.
        /// </summary>
        /// <typeparam name="T"></typeparam>
        /// <param name="key">The key.</param>
        /// <param name="value">The instance of T</param>
        /// <param name="expiresIn">The duration of the cache using Timespan.</param>
        /// <returns>
        /// True if the object has been added. Otherwise false
        /// </returns>
        public bool Replace<T>(string key, T value, TimeSpan expiresIn) where T : class
        {
            Remove(key);
            return Add(key, value, expiresIn);
        }

        /// <summary>
        /// Replaces the object with specified key into Redis database.
        /// </summary>
        /// <typeparam name="T"></typeparam>
        /// <param name="key">The key.</param>
        /// <param name="value">The instance of T</param>
        /// <param name="expiresIn">The duration of the cache using Timespan.</param>
        /// <returns>
        /// True if the object has been added. Otherwise false
        /// </returns>
        public async Task<bool> ReplaceAsync<T>(string key, T value, TimeSpan expiresIn) where T : class
        {
            await RemoveAsync(key);
            return await AddAsync(key, value, expiresIn);
        }

        /// <summary>
        /// Get the objects with the specified keys from Redis database with one roundtrip
        /// </summary>
        /// <typeparam name="T">The type of the expected object</typeparam>
        /// <param name="keys">The keys.</param>
        /// <returns>
        /// Empty list if there are no results, otherwise the instance of T.
        /// If a cache key is not present on Redis the specified object into the returned Dictionary will be null
        /// </returns>
        public IDictionary<string, T> GetAll<T>(IEnumerable<string> keys) where T : class
        {
            var keysList = keys.ToList();
            var redisKeys = new RedisKey[keysList.Count];
            var sb = CreateLuaScriptForMget(redisKeys, keysList);

            RedisResult[] redisResults = (RedisResult[])db.ScriptEvaluate(sb, redisKeys);

            var result = new Dictionary<string, T>();

            for (var i = 0; i < redisResults.Count(); i++)
            {
                var obj = default(T);

                if (!redisResults[i].IsNull)
                {
                    obj = serializer.Deserialize<T>(redisResults[i].ToString());
                }
                result.Add(keysList[i], obj);
            }

            return result;
        }

        /// <summary>
        /// Get the objects with the specified keys from Redis database with one roundtrip
        /// </summary>
        /// <typeparam name="T">The type of the expected object</typeparam>
        /// <param name="keys">The keys.</param>
        /// <returns>
        /// Empty list if there are no results, otherwise the instance of T.
        /// If a cache key is not present on Redis the specified object into the returned Dictionary will be null
        /// </returns>
        public async Task<IDictionary<string, T>> GetAllAsync<T>(IEnumerable<string> keys) where T : class
        {
            var keysList = keys.ToList();
            RedisKey[] redisKeys = new RedisKey[keysList.Count];
            var sb = CreateLuaScriptForMget(redisKeys, keysList);

            var redisResults = (RedisResult[])await db.ScriptEvaluateAsync(sb, redisKeys);

            var result = new Dictionary<string, T>();

            for (var i = 0; i < redisResults.Count(); i++)
            {
                var obj = default(T);

                if (!redisResults[i].IsNull)
                {
                    obj = serializer.Deserialize<T>(redisResults[i].ToString());
                }
                result.Add(keysList[i], obj);
            }

            return result;
        }

        /// <summary>
        /// Adds all.
        /// </summary>
        /// <typeparam name="T"></typeparam>
        /// <param name="items">The items.</param>
        public bool AddAll<T>(IList<Tuple<string, T>> items) where T : class
        {
            RedisKey[] redisKeys = new RedisKey[items.Count];
            RedisValue[] redisValues = new RedisValue[items.Count];
            var sb = CreateLuaScriptForMset(redisKeys, redisValues, items);

            var redisResults = db.ScriptEvaluate(sb, redisKeys, redisValues);

            return redisResults.ToString() == "OK";
        }

        /// <summary>
        /// Adds all asynchronous.
        /// </summary>
        /// <typeparam name="T"></typeparam>
        /// <param name="items">The items.</param>
        /// <returns></returns>
        public async Task<bool> AddAllAsync<T>(IList<Tuple<string, T>> items) where T : class
        {
            RedisKey[] redisKeys = new RedisKey[items.Count];
            RedisValue[] redisValues = new RedisValue[items.Count];
            var sb = CreateLuaScriptForMset(redisKeys, redisValues, items);

            var redisResults = await db.ScriptEvaluateAsync(sb, redisKeys, redisValues);

            return redisResults.ToString() == "OK";
        }

        /// <summary>
        /// Searches the keys from Redis database
        /// </summary>
        /// <param name="pattern">The pattern.</param>
        /// <returns>
        /// A list of cache keys retrieved from Redis database
        /// </returns>
        /// <example>
        /// if you want to return all keys that start with "myCacheKey" uses "myCacheKey*"
        /// if you want to return all keys that contain with "myCacheKey" uses "*myCacheKey*"
        /// if you want to return all keys that end with "myCacheKey" uses "*myCacheKey"
        /// </example>
        public IEnumerable<string> SearchKeys(string pattern)
        {
            var keys = new HashSet<RedisKey>();

            var endPoints = db.Multiplexer.GetEndPoints();

            foreach (var endpoint in endPoints)
            {
                var dbKeys = db.Multiplexer.GetServer(endpoint).Keys(pattern: pattern);

                foreach (var dbKey in dbKeys)
                {
                    if (!keys.Contains(dbKey))
                    {
                        keys.Add(dbKey);
                    }
                }
            }

            return keys.Select(x => (string)x);
        }

        /// <summary>
        /// Searches the keys from Redis database
        /// </summary>
        /// <param name="pattern">The pattern.</param>
        /// <returns>
        /// A list of cache keys retrieved from Redis database
        /// </returns>
        /// <example>
        /// if you want to return all keys that start with "myCacheKey" uses "myCacheKey*"
        /// if you want to return all keys that contain with "myCacheKey" uses "*myCacheKey*"
        /// if you want to return all keys that end with "myCacheKey" uses "*myCacheKey"
        /// </example>
        public Task<IEnumerable<string>> SearchKeysAsync(string pattern)
        {
            return Task.Run(() => SearchKeys(pattern));
        }

        private string CreateLuaScriptForMset<T>(RedisKey[] redisKeys, RedisValue[] redisValues, IList<Tuple<string, T>> objects)
        {
            var sb = new StringBuilder("return redis.call('mset',");

            for (var i = 0; i < objects.Count; i++)
            {
                redisKeys[i] = objects[i].Item1;
                redisValues[i] = this.serializer.Serialize(objects[i].Item2);

                sb.AppendFormat("KEYS[{0}],ARGV[{0}]", i + 1);

                if (i < objects.Count - 1)
                {
                    sb.Append(",");
                }
            }

            sb.Append(")");

            return sb.ToString();
        }

        private string CreateLuaScriptForMget(RedisKey[] redisKeys, List<string> keysList)
        {
            var sb = new StringBuilder("return redis.call('mget',");

            for (var i = 0; i < keysList.Count; i++)
            {
                redisKeys[i] = keysList[i];
                sb.AppendFormat("KEYS[{0}]", i + 1);

                if (i < keysList.Count - 1)
                {
                    sb.Append(",");
                }
            }

            sb.Append(")");

            return sb.ToString();
        }
    }
=======
	/// <summary>
	/// The implementation of <see cref="ICacheClient"/>
	/// </summary>
	public class StackExchangeRedisCacheClient : ICacheClient
	{
		private readonly ConnectionMultiplexer connectionMultiplexer;
		private readonly IDatabase db;
		private readonly ISerializer serializer;

		/// <summary>
		/// Initializes a new instance of the <see cref="StackExchangeRedisCacheClient"/> class.
		/// </summary>
		/// <param name="connectionMultiplexer">The connection multiplexer.</param>
		/// <param name="serializer">The serializer.</param>
		public StackExchangeRedisCacheClient(ConnectionMultiplexer connectionMultiplexer, ISerializer serializer)
		{
			if (connectionMultiplexer == null)
			{
				connectionMultiplexer = GetInstanceFromConfigurationFile();
			}

			if (serializer == null)
			{
				throw new ArgumentNullException("serializer");
			}

			this.serializer = serializer;
			this.connectionMultiplexer = connectionMultiplexer;

			db = connectionMultiplexer.GetDatabase();
		}

		private ConnectionMultiplexer GetInstanceFromConfigurationFile()
		{
			return ConnectionMultiplexer.Connect(ConfigurationManager.AppSettings["RedisConnectionString"]);
		}

		/// <summary>
		/// Performs application-defined tasks associated with freeing, releasing, or resetting unmanaged resources.
		/// </summary>
		public void Dispose()
		{
			connectionMultiplexer.Dispose();
		}

		/// <summary>
		/// Return the instance of <see cref="StackExchange.Redis.IDatabase" /> used be ICacheClient implementation
		/// </summary>
		public IDatabase Database
		{
			get { return db; }
		}

		/// <summary>
		/// Verify that the specified cache key exists
		/// </summary>
		/// <param name="key">The cache key.</param>
		/// <returns>
		/// True if the key is present into Redis. Othwerwise False
		/// </returns>
		public bool Exists(string key)
		{
			return db.KeyExists(key);
		}

		/// <summary>
		/// Verify that the specified cache key exists
		/// </summary>
		/// <param name="key">The cache key.</param>
		/// <returns>
		/// True if the key is present into Redis. Othwerwise False
		/// </returns>
		public Task<bool> ExistsAsync(string key)
		{
			return db.KeyExistsAsync(key);
		}

		/// <summary>
		/// Removes the specified key from Redis Database
		/// </summary>
		/// <param name="key">The key.</param>
		/// <returns>
		/// True if the key has removed. Othwerwise False
		/// </returns>
		public bool Remove(string key)
		{
			return db.KeyDelete(key);
		}

		/// <summary>
		/// Removes the specified key from Redis Database
		/// </summary>
		/// <param name="key">The key.</param>
		/// <returns>
		/// True if the key has removed. Othwerwise False
		/// </returns>
		public Task<bool> RemoveAsync(string key)
		{
			return db.KeyDeleteAsync(key);
		}

		/// <summary>
		/// Removes all specified keys from Redis Database
		/// </summary>
		/// <param name="keys">The key.</param>
		public void RemoveAll(IEnumerable<string> keys)
		{
			keys.ForEach(x => Remove(x));
		}

		/// <summary>
		/// Removes all specified keys from Redis Database
		/// </summary>
		/// <param name="keys">The key.</param>
		/// <returns></returns>
		public Task RemoveAllAsync(IEnumerable<string> keys)
		{
			return keys.ForEachAsync(RemoveAsync);
		}

		/// <summary>
		/// Get the object with the specified key from Redis database
		/// </summary>
		/// <typeparam name="T">The type of the expected object</typeparam>
		/// <param name="key">The cache key.</param>
		/// <returns>
		/// Null if not present, otherwise the instance of T.
		/// </returns>
		public T Get<T>(string key) where T : class
		{
			var valueBytes = db.StringGet(key);

			if (!valueBytes.HasValue)
			{
				return default(T);
			}

			return (T) serializer.Deserialize(valueBytes);
		}

		/// <summary>
		/// Get the object with the specified key from Redis database
		/// </summary>
		/// <typeparam name="T">The type of the expected object</typeparam>
		/// <param name="key">The cache key.</param>
		/// <returns>
		/// Null if not present, otherwise the instance of T.
		/// </returns>
		public async Task<T> GetAsync<T>(string key) where T : class
		{
			var valueBytes = await db.StringGetAsync(key);

			if (!valueBytes.HasValue)
			{
				return default(T);
			}

			return (T) serializer.Deserialize(valueBytes);
		}

		/// <summary>
		/// Adds the specified instance to the Redis database.
		/// </summary>
		/// <typeparam name="T">The type of the class to add to Redis</typeparam>
		/// <param name="key">The cache key.</param>
		/// <param name="value">The instance of T.</param>
		/// <returns>
		/// True if the object has been added. Otherwise false
		/// </returns>
		public bool Add<T>(string key, T value) where T : class
		{
			var entryBytes = serializer.Serialize(value);

			return db.StringSet(key, entryBytes);
		}

		/// <summary>
		/// Adds the specified instance to the Redis database.
		/// </summary>
		/// <typeparam name="T">The type of the class to add to Redis</typeparam>
		/// <param name="key">The cache key.</param>
		/// <param name="value">The instance of T.</param>
		/// <returns>
		/// True if the object has been added. Otherwise false
		/// </returns>
		public Task<bool> AddAsync<T>(string key, T value) where T : class
		{
			var entryBytes = serializer.Serialize(value);

			return db.StringSetAsync(key, entryBytes);
		}

		/// <summary>
		/// Replaces the object with specified key into Redis database.
		/// </summary>
		/// <typeparam name="T"></typeparam>
		/// <param name="key">The key.</param>
		/// <param name="value">The instance of T</param>
		/// <returns>
		/// True if the object has been added. Otherwise false
		/// </returns>
		public bool Replace<T>(string key, T value) where T : class
		{
			Remove(key);
			return Add(key, value);
		}

		/// <summary>
		/// Replaces the object with specified key into Redis database.
		/// </summary>
		/// <typeparam name="T"></typeparam>
		/// <param name="key">The key.</param>
		/// <param name="value">The instance of T</param>
		/// <returns>
		/// True if the object has been added. Otherwise false
		/// </returns>
		public async Task<bool> ReplaceAsync<T>(string key, T value) where T : class
		{
			await RemoveAsync(key);
			return await AddAsync(key, value);
		}

		/// <summary>
		/// Adds the specified instance to the Redis database.
		/// </summary>
		/// <typeparam name="T">The type of the class to add to Redis</typeparam>
		/// <param name="key">The cache key.</param>
		/// <param name="value">The instance of T.</param>
		/// <param name="expiresAt">Expiration time.</param>
		/// <returns>
		/// True if the object has been added. Otherwise false
		/// </returns>
		public bool Add<T>(string key, T value, DateTimeOffset expiresAt) where T : class
		{
			var entryBytes = serializer.Serialize(value);
			var expiration = expiresAt.Subtract(DateTimeOffset.Now);

			return db.StringSet(key, entryBytes, expiration);
		}

		/// <summary>
		/// Adds the specified instance to the Redis database.
		/// </summary>
		/// <typeparam name="T">The type of the class to add to Redis</typeparam>
		/// <param name="key">The cache key.</param>
		/// <param name="value">The instance of T.</param>
		/// <param name="expiresAt">Expiration time.</param>
		/// <returns>
		/// True if the object has been added. Otherwise false
		/// </returns>
		public Task<bool> AddAsync<T>(string key, T value, DateTimeOffset expiresAt) where T : class
		{
			var entryBytes = serializer.Serialize(value);
			var expiration = expiresAt.Subtract(DateTimeOffset.Now);

			return db.StringSetAsync(key, entryBytes, expiration);
		}

		/// <summary>
		/// Replaces the object with specified key into Redis database.
		/// </summary>
		/// <typeparam name="T"></typeparam>
		/// <param name="key">The key.</param>
		/// <param name="value">The instance of T</param>
		/// <param name="expiresAt">Expiration time.</param>
		/// <returns>
		/// True if the object has been added. Otherwise false
		/// </returns>
		public bool Replace<T>(string key, T value, DateTimeOffset expiresAt) where T : class
		{
			Remove(key);
			return Add(key, value, expiresAt);
		}

		/// <summary>
		/// Replaces the object with specified key into Redis database.
		/// </summary>
		/// <typeparam name="T"></typeparam>
		/// <param name="key">The key.</param>
		/// <param name="value">The instance of T</param>
		/// <param name="expiresAt">Expiration time.</param>
		/// <returns>
		/// True if the object has been added. Otherwise false
		/// </returns>
		public async Task<bool> ReplaceAsync<T>(string key, T value, DateTimeOffset expiresAt) where T : class
		{
			await RemoveAsync(key);
			return await AddAsync(key, value, expiresAt);
		}

		/// <summary>
		/// Adds the specified instance to the Redis database.
		/// </summary>
		/// <typeparam name="T">The type of the class to add to Redis</typeparam>
		/// <param name="key">The cache key.</param>
		/// <param name="value">The instance of T.</param>
		/// <param name="expiresIn">The duration of the cache using Timespan.</param>
		/// <returns>
		/// True if the object has been added. Otherwise false
		/// </returns>
		public bool Add<T>(string key, T value, TimeSpan expiresIn) where T : class
		{
			var entryBytes = serializer.Serialize(value);

			return db.StringSet(key, entryBytes, expiresIn);
		}

		/// <summary>
		/// Adds the specified instance to the Redis database.
		/// </summary>
		/// <typeparam name="T">The type of the class to add to Redis</typeparam>
		/// <param name="key">The cache key.</param>
		/// <param name="value">The instance of T.</param>
		/// <param name="expiresIn">The duration of the cache using Timespan.</param>
		/// <returns>
		/// True if the object has been added. Otherwise false
		/// </returns>
		public Task<bool> AddAsync<T>(string key, T value, TimeSpan expiresIn) where T : class
		{
			var entryBytes = serializer.Serialize(value);

			return db.StringSetAsync(key, entryBytes, expiresIn);
		}

		/// <summary>
		/// Replaces the object with specified key into Redis database.
		/// </summary>
		/// <typeparam name="T"></typeparam>
		/// <param name="key">The key.</param>
		/// <param name="value">The instance of T</param>
		/// <param name="expiresIn">The duration of the cache using Timespan.</param>
		/// <returns>
		/// True if the object has been added. Otherwise false
		/// </returns>
		public bool Replace<T>(string key, T value, TimeSpan expiresIn) where T : class
		{
			Remove(key);
			return Add(key, value, expiresIn);
		}

		/// <summary>
		/// Replaces the object with specified key into Redis database.
		/// </summary>
		/// <typeparam name="T"></typeparam>
		/// <param name="key">The key.</param>
		/// <param name="value">The instance of T</param>
		/// <param name="expiresIn">The duration of the cache using Timespan.</param>
		/// <returns>
		/// True if the object has been added. Otherwise false
		/// </returns>
		public async Task<bool> ReplaceAsync<T>(string key, T value, TimeSpan expiresIn) where T : class
		{
			await RemoveAsync(key);
			return await AddAsync(key, value, expiresIn);
		}

		/// <summary>
		/// Get the objects with the specified keys from Redis database with one roundtrip
		/// </summary>
		/// <typeparam name="T">The type of the expected object</typeparam>
		/// <param name="keys">The keys.</param>
		/// <returns>
		/// Empty list if there are no results, otherwise the instance of T.
		/// If a cache key is not present on Redis the specified object into the returned Dictionary will be null
		/// </returns>
		public IDictionary<string, T> GetAll<T>(IEnumerable<string> keys) where T : class
		{
			var keysList = keys.ToList();
			var redisKeys = new RedisKey[keysList.Count];
			var sb = CreateLuaScriptForMget(redisKeys,keysList);

			RedisResult[] redisResults = (RedisResult[]) db.ScriptEvaluate(sb, redisKeys);

			var result = new Dictionary<string, T>();

			for (var i = 0; i < redisResults.Count(); i++)
			{
				var obj = default(T);

				if (!redisResults[i].IsNull)
				{
					obj = (T) serializer.Deserialize((byte[])redisResults[i]);
				}
				result.Add(keysList[i], obj);
			}

			return result;
		}

		/// <summary>
		/// Get the objects with the specified keys from Redis database with one roundtrip
		/// </summary>
		/// <typeparam name="T">The type of the expected object</typeparam>
		/// <param name="keys">The keys.</param>
		/// <returns>
		/// Empty list if there are no results, otherwise the instance of T.
		/// If a cache key is not present on Redis the specified object into the returned Dictionary will be null
		/// </returns>
		public async Task<IDictionary<string, T>> GetAllAsync<T>(IEnumerable<string> keys) where T : class
		{
			var keysList = keys.ToList();
			RedisKey[] redisKeys = new RedisKey[keysList.Count];
			var sb = CreateLuaScriptForMget(redisKeys,keysList);

			var redisResults = (RedisResult[]) await db.ScriptEvaluateAsync(sb, redisKeys);

			var result = new Dictionary<string, T>();

			for (var i = 0; i < redisResults.Count(); i++)
			{
				var obj = default(T);

				if (!redisResults[i].IsNull)
				{
					obj = (T) serializer.Deserialize((byte[]) redisResults[i]);
				}
				result.Add(keysList[i], obj);
			}

			return result;
		}

		/// <summary>
		/// Adds all.
		/// </summary>
		/// <typeparam name="T"></typeparam>
		/// <param name="items">The items.</param>
		public bool AddAll<T>(IList<Tuple<string, T>> items) where T : class
		{
			RedisKey[] redisKeys = new RedisKey[items.Count];
			RedisValue[] redisValues = new RedisValue[items.Count];
			var sb = CreateLuaScriptForMset(redisKeys, redisValues, items);

			var redisResults = db.ScriptEvaluate(sb, redisKeys, redisValues);

			return redisResults.ToString() == "OK";
		}

		/// <summary>
		/// Adds all asynchronous.
		/// </summary>
		/// <typeparam name="T"></typeparam>
		/// <param name="items">The items.</param>
		/// <returns></returns>
		public async Task<bool> AddAllAsync<T>(IList<Tuple<string, T>> items) where T : class
		{
			RedisKey[] redisKeys = new RedisKey[items.Count];
			RedisValue[] redisValues = new RedisValue[items.Count];
			var sb = CreateLuaScriptForMset(redisKeys, redisValues, items);

			var redisResults = await db.ScriptEvaluateAsync(sb, redisKeys, redisValues);

			return redisResults.ToString() == "OK";
		}

		/// <summary>
		/// Searches the keys from Redis database
		/// </summary>
		/// <remarks>
		/// Consider this as a command that should only be used in production environments with extreme care. It may ruin performance when it is executed against large databases
		/// </remarks>
		/// <param name="pattern">The pattern.</param>
		/// <example>
		///		if you want to return all keys that start with "myCacheKey" uses "myCacheKey*"
		///		if you want to return all keys that contain with "myCacheKey" uses "*myCacheKey*"
		///		if you want to return all keys that end with "myCacheKey" uses "*myCacheKey"
		/// </example>
		/// <returns>A list of cache keys retrieved from Redis database</returns>
		public IEnumerable<string> SearchKeys(string pattern)
		{
			var keys = new HashSet<RedisKey>();

			var endPoints = db.Multiplexer.GetEndPoints();

			foreach (var endpoint in endPoints)
			{
				var dbKeys = db.Multiplexer.GetServer(endpoint).Keys(pattern: pattern);

				foreach (var dbKey in dbKeys)
				{
					if (!keys.Contains(dbKey))
					{
						keys.Add(dbKey);
					}
				}
			}

			return keys.Select(x => (string) x);
		}

		/// <summary>
		/// Searches the keys from Redis database
		/// </summary>
		/// <remarks>
		/// Consider this as a command that should only be used in production environments with extreme care. It may ruin performance when it is executed against large databases
		/// </remarks>
		/// <param name="pattern">The pattern.</param>
		/// <example>
		///		if you want to return all keys that start with "myCacheKey" uses "myCacheKey*"
		///		if you want to return all keys that contain with "myCacheKey" uses "*myCacheKey*"
		///		if you want to return all keys that end with "myCacheKey" uses "*myCacheKey"
		/// </example>
		/// <returns>A list of cache keys retrieved from Redis database</returns>
		public Task<IEnumerable<string>> SearchKeysAsync(string pattern)
		{
			return Task.Run(() => SearchKeys(pattern));
		}

		public void FlushDb()
		{
			var endPoints = db.Multiplexer.GetEndPoints();

			foreach (var endpoint in endPoints)
			{
				db.Multiplexer.GetServer(endpoint).FlushDatabase();
			}
		}

		public async Task FlushDbAsync()
		{
			var endPoints = db.Multiplexer.GetEndPoints();

			foreach (var endpoint in endPoints)
			{
				await db.Multiplexer.GetServer(endpoint).FlushDatabaseAsync();
			}
		}

		private string CreateLuaScriptForMset<T>(RedisKey[] redisKeys,RedisValue[] redisValues,  IList<Tuple<string, T>> objects)
		{
			var sb = new StringBuilder("return redis.call('mset',");

			for (var i = 0; i < objects.Count; i++)
			{
				redisKeys[i] = objects[i].Item1;
				redisValues[i] = this.serializer.Serialize(objects[i].Item2);

				sb.AppendFormat("KEYS[{0}],ARGV[{0}]", i + 1);

				if (i < objects.Count - 1)
				{
					sb.Append(",");
				}
			}

			sb.Append(")");

			return sb.ToString();
		}

		private string CreateLuaScriptForMget(RedisKey[] redisKeys, List<string> keysList)
		{
			var sb = new StringBuilder("return redis.call('mget',");

			for (var i = 0; i < keysList.Count; i++)
			{
				redisKeys[i] = keysList[i];
				sb.AppendFormat("KEYS[{0}]", i + 1);

				if (i < keysList.Count - 1)
				{
					sb.Append(",");
				}
			}

			sb.Append(")");

			return sb.ToString();
		}
	}
>>>>>>> ad1a44c2
}<|MERGE_RESOLUTION|>--- conflicted
+++ resolved
@@ -1,1131 +1,582 @@
-﻿using System;
-using System.Collections.Generic;
-using System.Configuration;
-using System.Linq;
-using System.Text;
-using System.Threading.Tasks;
-
-namespace StackExchange.Redis.Extensions.Core
-{
-<<<<<<< HEAD
-    /// <summary>
-    /// The implementation of <see cref="ICacheClient"/>
-    /// </summary>
-    public class StackExchangeRedisCacheClient : ICacheClient
-    {
-        private readonly ConnectionMultiplexer connectionMultiplexer;
-        private readonly IDatabase db;
-        private readonly ISerializer serializer;
-
-        /// <summary>
-        /// Initializes a new instance of the <see cref="StackExchangeRedisCacheClient"/> class.
-        /// </summary>
-        /// <param name="connectionMultiplexer">The connection multiplexer.</param>
-        /// <param name="serializer">The serializer.</param>
-        public StackExchangeRedisCacheClient(ConnectionMultiplexer connectionMultiplexer, ISerializer serializer)
-        {
-            if (connectionMultiplexer == null)
-            {
-                connectionMultiplexer = GetInstanceFromConfigurationFile();
-            }
-
-            if (serializer == null)
-            {
-                throw new ArgumentNullException("serializer");
-            }
-
-            this.serializer = serializer;
-            this.connectionMultiplexer = connectionMultiplexer;
-
-            db = connectionMultiplexer.GetDatabase();
-        }
-
-        private ConnectionMultiplexer GetInstanceFromConfigurationFile()
-        {
-            return ConnectionMultiplexer.Connect(ConfigurationManager.AppSettings["RedisConnectionString"]);
-        }
-
-        /// <summary>
-        /// Performs application-defined tasks associated with freeing, releasing, or resetting unmanaged resources.
-        /// </summary>
-        public void Dispose()
-        {
-            connectionMultiplexer.Dispose();
-        }
-
-        /// <summary>
-        /// Return the instance of <see cref="StackExchange.Redis.IDatabase" /> used be ICacheClient implementation
-        /// </summary>
-        public IDatabase Database
-        {
-            get { return db; }
-        }
-
-        /// <summary>
-        /// Verify that the specified cache key exists
-        /// </summary>
-        /// <param name="key">The cache key.</param>
-        /// <returns>
-        /// True if the key is present into Redis. Othwerwise False
-        /// </returns>
-        public bool Exists(string key)
-        {
-            return db.KeyExists(key);
-        }
-
-        /// <summary>
-        /// Verify that the specified cache key exists
-        /// </summary>
-        /// <param name="key">The cache key.</param>
-        /// <returns>
-        /// True if the key is present into Redis. Othwerwise False
-        /// </returns>
-        public Task<bool> ExistsAsync(string key)
-        {
-            return db.KeyExistsAsync(key);
-        }
-
-        /// <summary>
-        /// Removes the specified key from Redis Database
-        /// </summary>
-        /// <param name="key">The key.</param>
-        /// <returns>
-        /// True if the key has removed. Othwerwise False
-        /// </returns>
-        public bool Remove(string key)
-        {
-            return db.KeyDelete(key);
-        }
-
-        /// <summary>
-        /// Removes the specified key from Redis Database
-        /// </summary>
-        /// <param name="key">The key.</param>
-        /// <returns>
-        /// True if the key has removed. Othwerwise False
-        /// </returns>
-        public Task<bool> RemoveAsync(string key)
-        {
-            return db.KeyDeleteAsync(key);
-        }
-
-        /// <summary>
-        /// Removes all specified keys from Redis Database
-        /// </summary>
-        /// <param name="keys">The key.</param>
-        public void RemoveAll(IEnumerable<string> keys)
-        {
-            keys.ForEach(x => Remove(x));
-        }
-
-        /// <summary>
-        /// Removes all specified keys from Redis Database
-        /// </summary>
-        /// <param name="keys">The key.</param>
-        /// <returns></returns>
-        public Task RemoveAllAsync(IEnumerable<string> keys)
-        {
-            return keys.ForEachAsync(RemoveAsync);
-        }
-
-        /// <summary>
-        /// Get the object with the specified key from Redis database
-        /// </summary>
-        /// <typeparam name="T">The type of the expected object</typeparam>
-        /// <param name="key">The cache key.</param>
-        /// <returns>
-        /// Null if not present, otherwise the instance of T.
-        /// </returns>
-        public T Get<T>(string key) where T : class
-        {
-            var valueBytes = db.StringGet(key);
-
-            if (!valueBytes.HasValue)
-            {
-                return default(T);
-            }
-
-            return (T)serializer.Deserialize(valueBytes);
-        }
-
-        /// <summary>
-        /// Get the object with the specified key from Redis database
-        /// </summary>
-        /// <typeparam name="T">The type of the expected object</typeparam>
-        /// <param name="key">The cache key.</param>
-        /// <returns>
-        /// Null if not present, otherwise the instance of T.
-        /// </returns>
-        public async Task<T> GetAsync<T>(string key) where T : class
-        {
-            var valueBytes = await db.StringGetAsync(key);
-
-            if (!valueBytes.HasValue)
-            {
-                return default(T);
-            }
-
-            return (T)serializer.Deserialize(valueBytes);
-        }
-
-        /// <summary>
-        /// Adds the specified instance to the Redis database.
-        /// </summary>
-        /// <typeparam name="T">The type of the class to add to Redis</typeparam>
-        /// <param name="key">The cache key.</param>
-        /// <param name="value">The instance of T.</param>
-        /// <returns>
-        /// True if the object has been added. Otherwise false
-        /// </returns>
-        public bool Add<T>(string key, T value) where T : class
-        {
-            var entryBytes = serializer.Serialize(value);
-
-            return db.StringSet(key, entryBytes);
-        }
-
-        /// <summary>
-        /// Adds the specified instance to the Redis database.
-        /// </summary>
-        /// <typeparam name="T">The type of the class to add to Redis</typeparam>
-        /// <param name="key">The cache key.</param>
-        /// <param name="value">The instance of T.</param>
-        /// <returns>
-        /// True if the object has been added. Otherwise false
-        /// </returns>
-        public Task<bool> AddAsync<T>(string key, T value) where T : class
-        {
-            var entryBytes = serializer.Serialize(value);
-
-            return db.StringSetAsync(key, entryBytes);
-        }
-
-        /// <summary>
-        /// Replaces the object with specified key into Redis database.
-        /// </summary>
-        /// <typeparam name="T"></typeparam>
-        /// <param name="key">The key.</param>
-        /// <param name="value">The instance of T</param>
-        /// <returns>
-        /// True if the object has been added. Otherwise false
-        /// </returns>
-        public bool Replace<T>(string key, T value) where T : class
-        {
-            Remove(key);
-            return Add(key, value);
-        }
-
-        /// <summary>
-        /// Replaces the object with specified key into Redis database.
-        /// </summary>
-        /// <typeparam name="T"></typeparam>
-        /// <param name="key">The key.</param>
-        /// <param name="value">The instance of T</param>
-        /// <returns>
-        /// True if the object has been added. Otherwise false
-        /// </returns>
-        public async Task<bool> ReplaceAsync<T>(string key, T value) where T : class
-        {
-            await RemoveAsync(key);
-            return await AddAsync(key, value);
-        }
-
-        /// <summary>
-        /// Adds the specified instance to the Redis database.
-        /// </summary>
-        /// <typeparam name="T">The type of the class to add to Redis</typeparam>
-        /// <param name="key">The cache key.</param>
-        /// <param name="value">The instance of T.</param>
-        /// <param name="expiresAt">Expiration time.</param>
-        /// <returns>
-        /// True if the object has been added. Otherwise false
-        /// </returns>
-        public bool Add<T>(string key, T value, DateTimeOffset expiresAt) where T : class
-        {
-            var entryBytes = serializer.Serialize(value);
-            var expiration = expiresAt.Subtract(DateTimeOffset.Now);
-
-            return db.StringSet(key, entryBytes, expiration);
-        }
-
-        /// <summary>
-        /// Adds the specified instance to the Redis database.
-        /// </summary>
-        /// <typeparam name="T">The type of the class to add to Redis</typeparam>
-        /// <param name="key">The cache key.</param>
-        /// <param name="value">The instance of T.</param>
-        /// <param name="expiresAt">Expiration time.</param>
-        /// <returns>
-        /// True if the object has been added. Otherwise false
-        /// </returns>
-        public Task<bool> AddAsync<T>(string key, T value, DateTimeOffset expiresAt) where T : class
-        {
-            var entryBytes = serializer.Serialize(value);
-            var expiration = expiresAt.Subtract(DateTimeOffset.Now);
-
-            return db.StringSetAsync(key, entryBytes, expiration);
-        }
-
-        /// <summary>
-        /// Replaces the object with specified key into Redis database.
-        /// </summary>
-        /// <typeparam name="T"></typeparam>
-        /// <param name="key">The key.</param>
-        /// <param name="value">The instance of T</param>
-        /// <param name="expiresAt">Expiration time.</param>
-        /// <returns>
-        /// True if the object has been added. Otherwise false
-        /// </returns>
-        public bool Replace<T>(string key, T value, DateTimeOffset expiresAt) where T : class
-        {
-            Remove(key);
-            return Add(key, value, expiresAt);
-        }
-
-        /// <summary>
-        /// Replaces the object with specified key into Redis database.
-        /// </summary>
-        /// <typeparam name="T"></typeparam>
-        /// <param name="key">The key.</param>
-        /// <param name="value">The instance of T</param>
-        /// <param name="expiresAt">Expiration time.</param>
-        /// <returns>
-        /// True if the object has been added. Otherwise false
-        /// </returns>
-        public async Task<bool> ReplaceAsync<T>(string key, T value, DateTimeOffset expiresAt) where T : class
-        {
-            await RemoveAsync(key);
-            return await AddAsync(key, value, expiresAt);
-        }
-
-        /// <summary>
-        /// Adds the specified instance to the Redis database.
-        /// </summary>
-        /// <typeparam name="T">The type of the class to add to Redis</typeparam>
-        /// <param name="key">The cache key.</param>
-        /// <param name="value">The instance of T.</param>
-        /// <param name="expiresIn">The duration of the cache using Timespan.</param>
-        /// <returns>
-        /// True if the object has been added. Otherwise false
-        /// </returns>
-        public bool Add<T>(string key, T value, TimeSpan expiresIn) where T : class
-        {
-            var entryBytes = serializer.Serialize(value);
-
-            return db.StringSet(key, entryBytes, expiresIn);
-        }
-
-        /// <summary>
-        /// Adds the specified instance to the Redis database.
-        /// </summary>
-        /// <typeparam name="T">The type of the class to add to Redis</typeparam>
-        /// <param name="key">The cache key.</param>
-        /// <param name="value">The instance of T.</param>
-        /// <param name="expiresIn">The duration of the cache using Timespan.</param>
-        /// <returns>
-        /// True if the object has been added. Otherwise false
-        /// </returns>
-        public Task<bool> AddAsync<T>(string key, T value, TimeSpan expiresIn) where T : class
-        {
-            var entryBytes = serializer.Serialize(value);
-
-            return db.StringSetAsync(key, entryBytes, expiresIn);
-        }
-
-        /// <summary>
-        /// Replaces the object with specified key into Redis database.
-        /// </summary>
-        /// <typeparam name="T"></typeparam>
-        /// <param name="key">The key.</param>
-        /// <param name="value">The instance of T</param>
-        /// <param name="expiresIn">The duration of the cache using Timespan.</param>
-        /// <returns>
-        /// True if the object has been added. Otherwise false
-        /// </returns>
-        public bool Replace<T>(string key, T value, TimeSpan expiresIn) where T : class
-        {
-            Remove(key);
-            return Add(key, value, expiresIn);
-        }
-
-        /// <summary>
-        /// Replaces the object with specified key into Redis database.
-        /// </summary>
-        /// <typeparam name="T"></typeparam>
-        /// <param name="key">The key.</param>
-        /// <param name="value">The instance of T</param>
-        /// <param name="expiresIn">The duration of the cache using Timespan.</param>
-        /// <returns>
-        /// True if the object has been added. Otherwise false
-        /// </returns>
-        public async Task<bool> ReplaceAsync<T>(string key, T value, TimeSpan expiresIn) where T : class
-        {
-            await RemoveAsync(key);
-            return await AddAsync(key, value, expiresIn);
-        }
-
-        /// <summary>
-        /// Get the objects with the specified keys from Redis database with one roundtrip
-        /// </summary>
-        /// <typeparam name="T">The type of the expected object</typeparam>
-        /// <param name="keys">The keys.</param>
-        /// <returns>
-        /// Empty list if there are no results, otherwise the instance of T.
-        /// If a cache key is not present on Redis the specified object into the returned Dictionary will be null
-        /// </returns>
-        public IDictionary<string, T> GetAll<T>(IEnumerable<string> keys) where T : class
-        {
-            var keysList = keys.ToList();
-            var redisKeys = new RedisKey[keysList.Count];
-            var sb = CreateLuaScriptForMget(redisKeys, keysList);
-
-            RedisResult[] redisResults = (RedisResult[])db.ScriptEvaluate(sb, redisKeys);
-
-            var result = new Dictionary<string, T>();
-
-            for (var i = 0; i < redisResults.Count(); i++)
-            {
-                var obj = default(T);
-
-                if (!redisResults[i].IsNull)
-                {
-                    obj = serializer.Deserialize<T>(redisResults[i].ToString());
-                }
-                result.Add(keysList[i], obj);
-            }
-
-            return result;
-        }
-
-        /// <summary>
-        /// Get the objects with the specified keys from Redis database with one roundtrip
-        /// </summary>
-        /// <typeparam name="T">The type of the expected object</typeparam>
-        /// <param name="keys">The keys.</param>
-        /// <returns>
-        /// Empty list if there are no results, otherwise the instance of T.
-        /// If a cache key is not present on Redis the specified object into the returned Dictionary will be null
-        /// </returns>
-        public async Task<IDictionary<string, T>> GetAllAsync<T>(IEnumerable<string> keys) where T : class
-        {
-            var keysList = keys.ToList();
-            RedisKey[] redisKeys = new RedisKey[keysList.Count];
-            var sb = CreateLuaScriptForMget(redisKeys, keysList);
-
-            var redisResults = (RedisResult[])await db.ScriptEvaluateAsync(sb, redisKeys);
-
-            var result = new Dictionary<string, T>();
-
-            for (var i = 0; i < redisResults.Count(); i++)
-            {
-                var obj = default(T);
-
-                if (!redisResults[i].IsNull)
-                {
-                    obj = serializer.Deserialize<T>(redisResults[i].ToString());
-                }
-                result.Add(keysList[i], obj);
-            }
-
-            return result;
-        }
-
-        /// <summary>
-        /// Adds all.
-        /// </summary>
-        /// <typeparam name="T"></typeparam>
-        /// <param name="items">The items.</param>
-        public bool AddAll<T>(IList<Tuple<string, T>> items) where T : class
-        {
-            RedisKey[] redisKeys = new RedisKey[items.Count];
-            RedisValue[] redisValues = new RedisValue[items.Count];
-            var sb = CreateLuaScriptForMset(redisKeys, redisValues, items);
-
-            var redisResults = db.ScriptEvaluate(sb, redisKeys, redisValues);
-
-            return redisResults.ToString() == "OK";
-        }
-
-        /// <summary>
-        /// Adds all asynchronous.
-        /// </summary>
-        /// <typeparam name="T"></typeparam>
-        /// <param name="items">The items.</param>
-        /// <returns></returns>
-        public async Task<bool> AddAllAsync<T>(IList<Tuple<string, T>> items) where T : class
-        {
-            RedisKey[] redisKeys = new RedisKey[items.Count];
-            RedisValue[] redisValues = new RedisValue[items.Count];
-            var sb = CreateLuaScriptForMset(redisKeys, redisValues, items);
-
-            var redisResults = await db.ScriptEvaluateAsync(sb, redisKeys, redisValues);
-
-            return redisResults.ToString() == "OK";
-        }
-
-        /// <summary>
-        /// Searches the keys from Redis database
-        /// </summary>
-        /// <param name="pattern">The pattern.</param>
-        /// <returns>
-        /// A list of cache keys retrieved from Redis database
-        /// </returns>
-        /// <example>
-        /// if you want to return all keys that start with "myCacheKey" uses "myCacheKey*"
-        /// if you want to return all keys that contain with "myCacheKey" uses "*myCacheKey*"
-        /// if you want to return all keys that end with "myCacheKey" uses "*myCacheKey"
-        /// </example>
-        public IEnumerable<string> SearchKeys(string pattern)
-        {
-            var keys = new HashSet<RedisKey>();
-
-            var endPoints = db.Multiplexer.GetEndPoints();
-
-            foreach (var endpoint in endPoints)
-            {
-                var dbKeys = db.Multiplexer.GetServer(endpoint).Keys(pattern: pattern);
-
-                foreach (var dbKey in dbKeys)
-                {
-                    if (!keys.Contains(dbKey))
-                    {
-                        keys.Add(dbKey);
-                    }
-                }
-            }
-
-            return keys.Select(x => (string)x);
-        }
-
-        /// <summary>
-        /// Searches the keys from Redis database
-        /// </summary>
-        /// <param name="pattern">The pattern.</param>
-        /// <returns>
-        /// A list of cache keys retrieved from Redis database
-        /// </returns>
-        /// <example>
-        /// if you want to return all keys that start with "myCacheKey" uses "myCacheKey*"
-        /// if you want to return all keys that contain with "myCacheKey" uses "*myCacheKey*"
-        /// if you want to return all keys that end with "myCacheKey" uses "*myCacheKey"
-        /// </example>
-        public Task<IEnumerable<string>> SearchKeysAsync(string pattern)
-        {
-            return Task.Run(() => SearchKeys(pattern));
-        }
-
-        private string CreateLuaScriptForMset<T>(RedisKey[] redisKeys, RedisValue[] redisValues, IList<Tuple<string, T>> objects)
-        {
-            var sb = new StringBuilder("return redis.call('mset',");
-
-            for (var i = 0; i < objects.Count; i++)
-            {
-                redisKeys[i] = objects[i].Item1;
-                redisValues[i] = this.serializer.Serialize(objects[i].Item2);
-
-                sb.AppendFormat("KEYS[{0}],ARGV[{0}]", i + 1);
-
-                if (i < objects.Count - 1)
-                {
-                    sb.Append(",");
-                }
-            }
-
-            sb.Append(")");
-
-            return sb.ToString();
-        }
-
-        private string CreateLuaScriptForMget(RedisKey[] redisKeys, List<string> keysList)
-        {
-            var sb = new StringBuilder("return redis.call('mget',");
-
-            for (var i = 0; i < keysList.Count; i++)
-            {
-                redisKeys[i] = keysList[i];
-                sb.AppendFormat("KEYS[{0}]", i + 1);
-
-                if (i < keysList.Count - 1)
-                {
-                    sb.Append(",");
-                }
-            }
-
-            sb.Append(")");
-
-            return sb.ToString();
-        }
-    }
-=======
-	/// <summary>
-	/// The implementation of <see cref="ICacheClient"/>
-	/// </summary>
-	public class StackExchangeRedisCacheClient : ICacheClient
-	{
-		private readonly ConnectionMultiplexer connectionMultiplexer;
-		private readonly IDatabase db;
-		private readonly ISerializer serializer;
-
-		/// <summary>
-		/// Initializes a new instance of the <see cref="StackExchangeRedisCacheClient"/> class.
-		/// </summary>
-		/// <param name="connectionMultiplexer">The connection multiplexer.</param>
-		/// <param name="serializer">The serializer.</param>
-		public StackExchangeRedisCacheClient(ConnectionMultiplexer connectionMultiplexer, ISerializer serializer)
-		{
-			if (connectionMultiplexer == null)
-			{
-				connectionMultiplexer = GetInstanceFromConfigurationFile();
-			}
-
-			if (serializer == null)
-			{
-				throw new ArgumentNullException("serializer");
-			}
-
-			this.serializer = serializer;
-			this.connectionMultiplexer = connectionMultiplexer;
-
-			db = connectionMultiplexer.GetDatabase();
-		}
-
-		private ConnectionMultiplexer GetInstanceFromConfigurationFile()
-		{
-			return ConnectionMultiplexer.Connect(ConfigurationManager.AppSettings["RedisConnectionString"]);
-		}
-
-		/// <summary>
-		/// Performs application-defined tasks associated with freeing, releasing, or resetting unmanaged resources.
-		/// </summary>
-		public void Dispose()
-		{
-			connectionMultiplexer.Dispose();
-		}
-
-		/// <summary>
-		/// Return the instance of <see cref="StackExchange.Redis.IDatabase" /> used be ICacheClient implementation
-		/// </summary>
-		public IDatabase Database
-		{
-			get { return db; }
-		}
-
-		/// <summary>
-		/// Verify that the specified cache key exists
-		/// </summary>
-		/// <param name="key">The cache key.</param>
-		/// <returns>
-		/// True if the key is present into Redis. Othwerwise False
-		/// </returns>
-		public bool Exists(string key)
-		{
-			return db.KeyExists(key);
-		}
-
-		/// <summary>
-		/// Verify that the specified cache key exists
-		/// </summary>
-		/// <param name="key">The cache key.</param>
-		/// <returns>
-		/// True if the key is present into Redis. Othwerwise False
-		/// </returns>
-		public Task<bool> ExistsAsync(string key)
-		{
-			return db.KeyExistsAsync(key);
-		}
-
-		/// <summary>
-		/// Removes the specified key from Redis Database
-		/// </summary>
-		/// <param name="key">The key.</param>
-		/// <returns>
-		/// True if the key has removed. Othwerwise False
-		/// </returns>
-		public bool Remove(string key)
-		{
-			return db.KeyDelete(key);
-		}
-
-		/// <summary>
-		/// Removes the specified key from Redis Database
-		/// </summary>
-		/// <param name="key">The key.</param>
-		/// <returns>
-		/// True if the key has removed. Othwerwise False
-		/// </returns>
-		public Task<bool> RemoveAsync(string key)
-		{
-			return db.KeyDeleteAsync(key);
-		}
-
-		/// <summary>
-		/// Removes all specified keys from Redis Database
-		/// </summary>
-		/// <param name="keys">The key.</param>
-		public void RemoveAll(IEnumerable<string> keys)
-		{
-			keys.ForEach(x => Remove(x));
-		}
-
-		/// <summary>
-		/// Removes all specified keys from Redis Database
-		/// </summary>
-		/// <param name="keys">The key.</param>
-		/// <returns></returns>
-		public Task RemoveAllAsync(IEnumerable<string> keys)
-		{
-			return keys.ForEachAsync(RemoveAsync);
-		}
-
-		/// <summary>
-		/// Get the object with the specified key from Redis database
-		/// </summary>
-		/// <typeparam name="T">The type of the expected object</typeparam>
-		/// <param name="key">The cache key.</param>
-		/// <returns>
-		/// Null if not present, otherwise the instance of T.
-		/// </returns>
-		public T Get<T>(string key) where T : class
-		{
-			var valueBytes = db.StringGet(key);
-
-			if (!valueBytes.HasValue)
-			{
-				return default(T);
-			}
-
-			return (T) serializer.Deserialize(valueBytes);
-		}
-
-		/// <summary>
-		/// Get the object with the specified key from Redis database
-		/// </summary>
-		/// <typeparam name="T">The type of the expected object</typeparam>
-		/// <param name="key">The cache key.</param>
-		/// <returns>
-		/// Null if not present, otherwise the instance of T.
-		/// </returns>
-		public async Task<T> GetAsync<T>(string key) where T : class
-		{
-			var valueBytes = await db.StringGetAsync(key);
-
-			if (!valueBytes.HasValue)
-			{
-				return default(T);
-			}
-
-			return (T) serializer.Deserialize(valueBytes);
-		}
-
-		/// <summary>
-		/// Adds the specified instance to the Redis database.
-		/// </summary>
-		/// <typeparam name="T">The type of the class to add to Redis</typeparam>
-		/// <param name="key">The cache key.</param>
-		/// <param name="value">The instance of T.</param>
-		/// <returns>
-		/// True if the object has been added. Otherwise false
-		/// </returns>
-		public bool Add<T>(string key, T value) where T : class
-		{
-			var entryBytes = serializer.Serialize(value);
-
-			return db.StringSet(key, entryBytes);
-		}
-
-		/// <summary>
-		/// Adds the specified instance to the Redis database.
-		/// </summary>
-		/// <typeparam name="T">The type of the class to add to Redis</typeparam>
-		/// <param name="key">The cache key.</param>
-		/// <param name="value">The instance of T.</param>
-		/// <returns>
-		/// True if the object has been added. Otherwise false
-		/// </returns>
-		public Task<bool> AddAsync<T>(string key, T value) where T : class
-		{
-			var entryBytes = serializer.Serialize(value);
-
-			return db.StringSetAsync(key, entryBytes);
-		}
-
-		/// <summary>
-		/// Replaces the object with specified key into Redis database.
-		/// </summary>
-		/// <typeparam name="T"></typeparam>
-		/// <param name="key">The key.</param>
-		/// <param name="value">The instance of T</param>
-		/// <returns>
-		/// True if the object has been added. Otherwise false
-		/// </returns>
-		public bool Replace<T>(string key, T value) where T : class
-		{
-			Remove(key);
-			return Add(key, value);
-		}
-
-		/// <summary>
-		/// Replaces the object with specified key into Redis database.
-		/// </summary>
-		/// <typeparam name="T"></typeparam>
-		/// <param name="key">The key.</param>
-		/// <param name="value">The instance of T</param>
-		/// <returns>
-		/// True if the object has been added. Otherwise false
-		/// </returns>
-		public async Task<bool> ReplaceAsync<T>(string key, T value) where T : class
-		{
-			await RemoveAsync(key);
-			return await AddAsync(key, value);
-		}
-
-		/// <summary>
-		/// Adds the specified instance to the Redis database.
-		/// </summary>
-		/// <typeparam name="T">The type of the class to add to Redis</typeparam>
-		/// <param name="key">The cache key.</param>
-		/// <param name="value">The instance of T.</param>
-		/// <param name="expiresAt">Expiration time.</param>
-		/// <returns>
-		/// True if the object has been added. Otherwise false
-		/// </returns>
-		public bool Add<T>(string key, T value, DateTimeOffset expiresAt) where T : class
-		{
-			var entryBytes = serializer.Serialize(value);
-			var expiration = expiresAt.Subtract(DateTimeOffset.Now);
-
-			return db.StringSet(key, entryBytes, expiration);
-		}
-
-		/// <summary>
-		/// Adds the specified instance to the Redis database.
-		/// </summary>
-		/// <typeparam name="T">The type of the class to add to Redis</typeparam>
-		/// <param name="key">The cache key.</param>
-		/// <param name="value">The instance of T.</param>
-		/// <param name="expiresAt">Expiration time.</param>
-		/// <returns>
-		/// True if the object has been added. Otherwise false
-		/// </returns>
-		public Task<bool> AddAsync<T>(string key, T value, DateTimeOffset expiresAt) where T : class
-		{
-			var entryBytes = serializer.Serialize(value);
-			var expiration = expiresAt.Subtract(DateTimeOffset.Now);
-
-			return db.StringSetAsync(key, entryBytes, expiration);
-		}
-
-		/// <summary>
-		/// Replaces the object with specified key into Redis database.
-		/// </summary>
-		/// <typeparam name="T"></typeparam>
-		/// <param name="key">The key.</param>
-		/// <param name="value">The instance of T</param>
-		/// <param name="expiresAt">Expiration time.</param>
-		/// <returns>
-		/// True if the object has been added. Otherwise false
-		/// </returns>
-		public bool Replace<T>(string key, T value, DateTimeOffset expiresAt) where T : class
-		{
-			Remove(key);
-			return Add(key, value, expiresAt);
-		}
-
-		/// <summary>
-		/// Replaces the object with specified key into Redis database.
-		/// </summary>
-		/// <typeparam name="T"></typeparam>
-		/// <param name="key">The key.</param>
-		/// <param name="value">The instance of T</param>
-		/// <param name="expiresAt">Expiration time.</param>
-		/// <returns>
-		/// True if the object has been added. Otherwise false
-		/// </returns>
-		public async Task<bool> ReplaceAsync<T>(string key, T value, DateTimeOffset expiresAt) where T : class
-		{
-			await RemoveAsync(key);
-			return await AddAsync(key, value, expiresAt);
-		}
-
-		/// <summary>
-		/// Adds the specified instance to the Redis database.
-		/// </summary>
-		/// <typeparam name="T">The type of the class to add to Redis</typeparam>
-		/// <param name="key">The cache key.</param>
-		/// <param name="value">The instance of T.</param>
-		/// <param name="expiresIn">The duration of the cache using Timespan.</param>
-		/// <returns>
-		/// True if the object has been added. Otherwise false
-		/// </returns>
-		public bool Add<T>(string key, T value, TimeSpan expiresIn) where T : class
-		{
-			var entryBytes = serializer.Serialize(value);
-
-			return db.StringSet(key, entryBytes, expiresIn);
-		}
-
-		/// <summary>
-		/// Adds the specified instance to the Redis database.
-		/// </summary>
-		/// <typeparam name="T">The type of the class to add to Redis</typeparam>
-		/// <param name="key">The cache key.</param>
-		/// <param name="value">The instance of T.</param>
-		/// <param name="expiresIn">The duration of the cache using Timespan.</param>
-		/// <returns>
-		/// True if the object has been added. Otherwise false
-		/// </returns>
-		public Task<bool> AddAsync<T>(string key, T value, TimeSpan expiresIn) where T : class
-		{
-			var entryBytes = serializer.Serialize(value);
-
-			return db.StringSetAsync(key, entryBytes, expiresIn);
-		}
-
-		/// <summary>
-		/// Replaces the object with specified key into Redis database.
-		/// </summary>
-		/// <typeparam name="T"></typeparam>
-		/// <param name="key">The key.</param>
-		/// <param name="value">The instance of T</param>
-		/// <param name="expiresIn">The duration of the cache using Timespan.</param>
-		/// <returns>
-		/// True if the object has been added. Otherwise false
-		/// </returns>
-		public bool Replace<T>(string key, T value, TimeSpan expiresIn) where T : class
-		{
-			Remove(key);
-			return Add(key, value, expiresIn);
-		}
-
-		/// <summary>
-		/// Replaces the object with specified key into Redis database.
-		/// </summary>
-		/// <typeparam name="T"></typeparam>
-		/// <param name="key">The key.</param>
-		/// <param name="value">The instance of T</param>
-		/// <param name="expiresIn">The duration of the cache using Timespan.</param>
-		/// <returns>
-		/// True if the object has been added. Otherwise false
-		/// </returns>
-		public async Task<bool> ReplaceAsync<T>(string key, T value, TimeSpan expiresIn) where T : class
-		{
-			await RemoveAsync(key);
-			return await AddAsync(key, value, expiresIn);
-		}
-
-		/// <summary>
-		/// Get the objects with the specified keys from Redis database with one roundtrip
-		/// </summary>
-		/// <typeparam name="T">The type of the expected object</typeparam>
-		/// <param name="keys">The keys.</param>
-		/// <returns>
-		/// Empty list if there are no results, otherwise the instance of T.
-		/// If a cache key is not present on Redis the specified object into the returned Dictionary will be null
-		/// </returns>
-		public IDictionary<string, T> GetAll<T>(IEnumerable<string> keys) where T : class
-		{
-			var keysList = keys.ToList();
-			var redisKeys = new RedisKey[keysList.Count];
-			var sb = CreateLuaScriptForMget(redisKeys,keysList);
-
-			RedisResult[] redisResults = (RedisResult[]) db.ScriptEvaluate(sb, redisKeys);
-
-			var result = new Dictionary<string, T>();
-
-			for (var i = 0; i < redisResults.Count(); i++)
-			{
-				var obj = default(T);
-
-				if (!redisResults[i].IsNull)
-				{
-					obj = (T) serializer.Deserialize((byte[])redisResults[i]);
-				}
-				result.Add(keysList[i], obj);
-			}
-
-			return result;
-		}
-
-		/// <summary>
-		/// Get the objects with the specified keys from Redis database with one roundtrip
-		/// </summary>
-		/// <typeparam name="T">The type of the expected object</typeparam>
-		/// <param name="keys">The keys.</param>
-		/// <returns>
-		/// Empty list if there are no results, otherwise the instance of T.
-		/// If a cache key is not present on Redis the specified object into the returned Dictionary will be null
-		/// </returns>
-		public async Task<IDictionary<string, T>> GetAllAsync<T>(IEnumerable<string> keys) where T : class
-		{
-			var keysList = keys.ToList();
-			RedisKey[] redisKeys = new RedisKey[keysList.Count];
-			var sb = CreateLuaScriptForMget(redisKeys,keysList);
-
-			var redisResults = (RedisResult[]) await db.ScriptEvaluateAsync(sb, redisKeys);
-
-			var result = new Dictionary<string, T>();
-
-			for (var i = 0; i < redisResults.Count(); i++)
-			{
-				var obj = default(T);
-
-				if (!redisResults[i].IsNull)
-				{
-					obj = (T) serializer.Deserialize((byte[]) redisResults[i]);
-				}
-				result.Add(keysList[i], obj);
-			}
-
-			return result;
-		}
-
-		/// <summary>
-		/// Adds all.
-		/// </summary>
-		/// <typeparam name="T"></typeparam>
-		/// <param name="items">The items.</param>
-		public bool AddAll<T>(IList<Tuple<string, T>> items) where T : class
-		{
-			RedisKey[] redisKeys = new RedisKey[items.Count];
-			RedisValue[] redisValues = new RedisValue[items.Count];
-			var sb = CreateLuaScriptForMset(redisKeys, redisValues, items);
-
-			var redisResults = db.ScriptEvaluate(sb, redisKeys, redisValues);
-
-			return redisResults.ToString() == "OK";
-		}
-
-		/// <summary>
-		/// Adds all asynchronous.
-		/// </summary>
-		/// <typeparam name="T"></typeparam>
-		/// <param name="items">The items.</param>
-		/// <returns></returns>
-		public async Task<bool> AddAllAsync<T>(IList<Tuple<string, T>> items) where T : class
-		{
-			RedisKey[] redisKeys = new RedisKey[items.Count];
-			RedisValue[] redisValues = new RedisValue[items.Count];
-			var sb = CreateLuaScriptForMset(redisKeys, redisValues, items);
-
-			var redisResults = await db.ScriptEvaluateAsync(sb, redisKeys, redisValues);
-
-			return redisResults.ToString() == "OK";
-		}
-
-		/// <summary>
-		/// Searches the keys from Redis database
-		/// </summary>
-		/// <remarks>
-		/// Consider this as a command that should only be used in production environments with extreme care. It may ruin performance when it is executed against large databases
-		/// </remarks>
-		/// <param name="pattern">The pattern.</param>
-		/// <example>
-		///		if you want to return all keys that start with "myCacheKey" uses "myCacheKey*"
-		///		if you want to return all keys that contain with "myCacheKey" uses "*myCacheKey*"
-		///		if you want to return all keys that end with "myCacheKey" uses "*myCacheKey"
-		/// </example>
-		/// <returns>A list of cache keys retrieved from Redis database</returns>
-		public IEnumerable<string> SearchKeys(string pattern)
-		{
-			var keys = new HashSet<RedisKey>();
-
-			var endPoints = db.Multiplexer.GetEndPoints();
-
-			foreach (var endpoint in endPoints)
-			{
-				var dbKeys = db.Multiplexer.GetServer(endpoint).Keys(pattern: pattern);
-
-				foreach (var dbKey in dbKeys)
-				{
-					if (!keys.Contains(dbKey))
-					{
-						keys.Add(dbKey);
-					}
-				}
-			}
-
-			return keys.Select(x => (string) x);
-		}
-
-		/// <summary>
-		/// Searches the keys from Redis database
-		/// </summary>
-		/// <remarks>
-		/// Consider this as a command that should only be used in production environments with extreme care. It may ruin performance when it is executed against large databases
-		/// </remarks>
-		/// <param name="pattern">The pattern.</param>
-		/// <example>
-		///		if you want to return all keys that start with "myCacheKey" uses "myCacheKey*"
-		///		if you want to return all keys that contain with "myCacheKey" uses "*myCacheKey*"
-		///		if you want to return all keys that end with "myCacheKey" uses "*myCacheKey"
-		/// </example>
-		/// <returns>A list of cache keys retrieved from Redis database</returns>
-		public Task<IEnumerable<string>> SearchKeysAsync(string pattern)
-		{
-			return Task.Run(() => SearchKeys(pattern));
-		}
-
-		public void FlushDb()
-		{
-			var endPoints = db.Multiplexer.GetEndPoints();
-
-			foreach (var endpoint in endPoints)
-			{
-				db.Multiplexer.GetServer(endpoint).FlushDatabase();
-			}
-		}
-
-		public async Task FlushDbAsync()
-		{
-			var endPoints = db.Multiplexer.GetEndPoints();
-
-			foreach (var endpoint in endPoints)
-			{
-				await db.Multiplexer.GetServer(endpoint).FlushDatabaseAsync();
-			}
-		}
-
-		private string CreateLuaScriptForMset<T>(RedisKey[] redisKeys,RedisValue[] redisValues,  IList<Tuple<string, T>> objects)
-		{
-			var sb = new StringBuilder("return redis.call('mset',");
-
-			for (var i = 0; i < objects.Count; i++)
-			{
-				redisKeys[i] = objects[i].Item1;
-				redisValues[i] = this.serializer.Serialize(objects[i].Item2);
-
-				sb.AppendFormat("KEYS[{0}],ARGV[{0}]", i + 1);
-
-				if (i < objects.Count - 1)
-				{
-					sb.Append(",");
-				}
-			}
-
-			sb.Append(")");
-
-			return sb.ToString();
-		}
-
-		private string CreateLuaScriptForMget(RedisKey[] redisKeys, List<string> keysList)
-		{
-			var sb = new StringBuilder("return redis.call('mget',");
-
-			for (var i = 0; i < keysList.Count; i++)
-			{
-				redisKeys[i] = keysList[i];
-				sb.AppendFormat("KEYS[{0}]", i + 1);
-
-				if (i < keysList.Count - 1)
-				{
-					sb.Append(",");
-				}
-			}
-
-			sb.Append(")");
-
-			return sb.ToString();
-		}
-	}
->>>>>>> ad1a44c2
+﻿using System;
+using System.Collections.Generic;
+using System.Configuration;
+using System.Linq;
+using System.Text;
+using System.Threading.Tasks;
+
+namespace StackExchange.Redis.Extensions.Core
+{
+	/// <summary>
+	/// The implementation of <see cref="ICacheClient"/>
+	/// </summary>
+	public class StackExchangeRedisCacheClient : ICacheClient
+	{
+		private readonly ConnectionMultiplexer connectionMultiplexer;
+		private readonly IDatabase db;
+		private readonly ISerializer serializer;
+
+		/// <summary>
+		/// Initializes a new instance of the <see cref="StackExchangeRedisCacheClient"/> class.
+		/// </summary>
+		/// <param name="connectionMultiplexer">The connection multiplexer.</param>
+		/// <param name="serializer">The serializer.</param>
+		public StackExchangeRedisCacheClient(ConnectionMultiplexer connectionMultiplexer, ISerializer serializer)
+		{
+			if (connectionMultiplexer == null)
+			{
+				connectionMultiplexer = GetInstanceFromConfigurationFile();
+			}
+
+			if (serializer == null)
+			{
+				throw new ArgumentNullException("serializer");
+			}
+
+			this.serializer = serializer;
+			this.connectionMultiplexer = connectionMultiplexer;
+
+			db = connectionMultiplexer.GetDatabase();
+		}
+
+		private ConnectionMultiplexer GetInstanceFromConfigurationFile()
+		{
+			return ConnectionMultiplexer.Connect(ConfigurationManager.AppSettings["RedisConnectionString"]);
+		}
+
+		/// <summary>
+		/// Performs application-defined tasks associated with freeing, releasing, or resetting unmanaged resources.
+		/// </summary>
+		public void Dispose()
+		{
+			connectionMultiplexer.Dispose();
+		}
+
+		/// <summary>
+		/// Return the instance of <see cref="StackExchange.Redis.IDatabase" /> used be ICacheClient implementation
+		/// </summary>
+		public IDatabase Database
+		{
+			get { return db; }
+		}
+
+		/// <summary>
+		/// Verify that the specified cache key exists
+		/// </summary>
+		/// <param name="key">The cache key.</param>
+		/// <returns>
+		/// True if the key is present into Redis. Othwerwise False
+		/// </returns>
+		public bool Exists(string key)
+		{
+			return db.KeyExists(key);
+		}
+
+		/// <summary>
+		/// Verify that the specified cache key exists
+		/// </summary>
+		/// <param name="key">The cache key.</param>
+		/// <returns>
+		/// True if the key is present into Redis. Othwerwise False
+		/// </returns>
+		public Task<bool> ExistsAsync(string key)
+		{
+			return db.KeyExistsAsync(key);
+		}
+
+		/// <summary>
+		/// Removes the specified key from Redis Database
+		/// </summary>
+		/// <param name="key">The key.</param>
+		/// <returns>
+		/// True if the key has removed. Othwerwise False
+		/// </returns>
+		public bool Remove(string key)
+		{
+			return db.KeyDelete(key);
+		}
+
+		/// <summary>
+		/// Removes the specified key from Redis Database
+		/// </summary>
+		/// <param name="key">The key.</param>
+		/// <returns>
+		/// True if the key has removed. Othwerwise False
+		/// </returns>
+		public Task<bool> RemoveAsync(string key)
+		{
+			return db.KeyDeleteAsync(key);
+		}
+
+		/// <summary>
+		/// Removes all specified keys from Redis Database
+		/// </summary>
+		/// <param name="keys">The key.</param>
+		public void RemoveAll(IEnumerable<string> keys)
+		{
+			keys.ForEach(x => Remove(x));
+		}
+
+		/// <summary>
+		/// Removes all specified keys from Redis Database
+		/// </summary>
+		/// <param name="keys">The key.</param>
+		/// <returns></returns>
+		public Task RemoveAllAsync(IEnumerable<string> keys)
+		{
+			return keys.ForEachAsync(RemoveAsync);
+		}
+
+		/// <summary>
+		/// Get the object with the specified key from Redis database
+		/// </summary>
+		/// <typeparam name="T">The type of the expected object</typeparam>
+		/// <param name="key">The cache key.</param>
+		/// <returns>
+		/// Null if not present, otherwise the instance of T.
+		/// </returns>
+		public T Get<T>(string key) where T : class
+		{
+			var valueBytes = db.StringGet(key);
+
+			if (!valueBytes.HasValue)
+			{
+				return default(T);
+			}
+
+            return (T)serializer.Deserialize(valueBytes);
+		}
+
+		/// <summary>
+		/// Get the object with the specified key from Redis database
+		/// </summary>
+		/// <typeparam name="T">The type of the expected object</typeparam>
+		/// <param name="key">The cache key.</param>
+		/// <returns>
+		/// Null if not present, otherwise the instance of T.
+		/// </returns>
+		public async Task<T> GetAsync<T>(string key) where T : class
+		{
+			var valueBytes = await db.StringGetAsync(key);
+
+			if (!valueBytes.HasValue)
+			{
+				return default(T);
+			}
+
+            return (T)serializer.Deserialize(valueBytes);
+		}
+
+		/// <summary>
+		/// Adds the specified instance to the Redis database.
+		/// </summary>
+		/// <typeparam name="T">The type of the class to add to Redis</typeparam>
+		/// <param name="key">The cache key.</param>
+		/// <param name="value">The instance of T.</param>
+		/// <returns>
+		/// True if the object has been added. Otherwise false
+		/// </returns>
+		public bool Add<T>(string key, T value) where T : class
+		{
+			var entryBytes = serializer.Serialize(value);
+
+			return db.StringSet(key, entryBytes);
+		}
+
+		/// <summary>
+		/// Adds the specified instance to the Redis database.
+		/// </summary>
+		/// <typeparam name="T">The type of the class to add to Redis</typeparam>
+		/// <param name="key">The cache key.</param>
+		/// <param name="value">The instance of T.</param>
+		/// <returns>
+		/// True if the object has been added. Otherwise false
+		/// </returns>
+		public Task<bool> AddAsync<T>(string key, T value) where T : class
+		{
+			var entryBytes = serializer.Serialize(value);
+
+			return db.StringSetAsync(key, entryBytes);
+		}
+
+		/// <summary>
+		/// Replaces the object with specified key into Redis database.
+		/// </summary>
+		/// <typeparam name="T"></typeparam>
+		/// <param name="key">The key.</param>
+		/// <param name="value">The instance of T</param>
+		/// <returns>
+		/// True if the object has been added. Otherwise false
+		/// </returns>
+		public bool Replace<T>(string key, T value) where T : class
+		{
+			Remove(key);
+			return Add(key, value);
+		}
+
+		/// <summary>
+		/// Replaces the object with specified key into Redis database.
+		/// </summary>
+		/// <typeparam name="T"></typeparam>
+		/// <param name="key">The key.</param>
+		/// <param name="value">The instance of T</param>
+		/// <returns>
+		/// True if the object has been added. Otherwise false
+		/// </returns>
+		public async Task<bool> ReplaceAsync<T>(string key, T value) where T : class
+		{
+			await RemoveAsync(key);
+			return await AddAsync(key, value);
+		}
+
+		/// <summary>
+		/// Adds the specified instance to the Redis database.
+		/// </summary>
+		/// <typeparam name="T">The type of the class to add to Redis</typeparam>
+		/// <param name="key">The cache key.</param>
+		/// <param name="value">The instance of T.</param>
+		/// <param name="expiresAt">Expiration time.</param>
+		/// <returns>
+		/// True if the object has been added. Otherwise false
+		/// </returns>
+		public bool Add<T>(string key, T value, DateTimeOffset expiresAt) where T : class
+		{
+			var entryBytes = serializer.Serialize(value);
+			var expiration = expiresAt.Subtract(DateTimeOffset.Now);
+
+			return db.StringSet(key, entryBytes, expiration);
+		}
+
+		/// <summary>
+		/// Adds the specified instance to the Redis database.
+		/// </summary>
+		/// <typeparam name="T">The type of the class to add to Redis</typeparam>
+		/// <param name="key">The cache key.</param>
+		/// <param name="value">The instance of T.</param>
+		/// <param name="expiresAt">Expiration time.</param>
+		/// <returns>
+		/// True if the object has been added. Otherwise false
+		/// </returns>
+		public Task<bool> AddAsync<T>(string key, T value, DateTimeOffset expiresAt) where T : class
+		{
+			var entryBytes = serializer.Serialize(value);
+			var expiration = expiresAt.Subtract(DateTimeOffset.Now);
+
+			return db.StringSetAsync(key, entryBytes, expiration);
+		}
+
+		/// <summary>
+		/// Replaces the object with specified key into Redis database.
+		/// </summary>
+		/// <typeparam name="T"></typeparam>
+		/// <param name="key">The key.</param>
+		/// <param name="value">The instance of T</param>
+		/// <param name="expiresAt">Expiration time.</param>
+		/// <returns>
+		/// True if the object has been added. Otherwise false
+		/// </returns>
+		public bool Replace<T>(string key, T value, DateTimeOffset expiresAt) where T : class
+		{
+			Remove(key);
+			return Add(key, value, expiresAt);
+		}
+
+		/// <summary>
+		/// Replaces the object with specified key into Redis database.
+		/// </summary>
+		/// <typeparam name="T"></typeparam>
+		/// <param name="key">The key.</param>
+		/// <param name="value">The instance of T</param>
+		/// <param name="expiresAt">Expiration time.</param>
+		/// <returns>
+		/// True if the object has been added. Otherwise false
+		/// </returns>
+		public async Task<bool> ReplaceAsync<T>(string key, T value, DateTimeOffset expiresAt) where T : class
+		{
+			await RemoveAsync(key);
+			return await AddAsync(key, value, expiresAt);
+		}
+
+		/// <summary>
+		/// Adds the specified instance to the Redis database.
+		/// </summary>
+		/// <typeparam name="T">The type of the class to add to Redis</typeparam>
+		/// <param name="key">The cache key.</param>
+		/// <param name="value">The instance of T.</param>
+		/// <param name="expiresIn">The duration of the cache using Timespan.</param>
+		/// <returns>
+		/// True if the object has been added. Otherwise false
+		/// </returns>
+		public bool Add<T>(string key, T value, TimeSpan expiresIn) where T : class
+		{
+			var entryBytes = serializer.Serialize(value);
+
+			return db.StringSet(key, entryBytes, expiresIn);
+		}
+
+		/// <summary>
+		/// Adds the specified instance to the Redis database.
+		/// </summary>
+		/// <typeparam name="T">The type of the class to add to Redis</typeparam>
+		/// <param name="key">The cache key.</param>
+		/// <param name="value">The instance of T.</param>
+		/// <param name="expiresIn">The duration of the cache using Timespan.</param>
+		/// <returns>
+		/// True if the object has been added. Otherwise false
+		/// </returns>
+		public Task<bool> AddAsync<T>(string key, T value, TimeSpan expiresIn) where T : class
+		{
+			var entryBytes = serializer.Serialize(value);
+
+			return db.StringSetAsync(key, entryBytes, expiresIn);
+		}
+
+		/// <summary>
+		/// Replaces the object with specified key into Redis database.
+		/// </summary>
+		/// <typeparam name="T"></typeparam>
+		/// <param name="key">The key.</param>
+		/// <param name="value">The instance of T</param>
+		/// <param name="expiresIn">The duration of the cache using Timespan.</param>
+		/// <returns>
+		/// True if the object has been added. Otherwise false
+		/// </returns>
+		public bool Replace<T>(string key, T value, TimeSpan expiresIn) where T : class
+		{
+			Remove(key);
+			return Add(key, value, expiresIn);
+		}
+
+		/// <summary>
+		/// Replaces the object with specified key into Redis database.
+		/// </summary>
+		/// <typeparam name="T"></typeparam>
+		/// <param name="key">The key.</param>
+		/// <param name="value">The instance of T</param>
+		/// <param name="expiresIn">The duration of the cache using Timespan.</param>
+		/// <returns>
+		/// True if the object has been added. Otherwise false
+		/// </returns>
+		public async Task<bool> ReplaceAsync<T>(string key, T value, TimeSpan expiresIn) where T : class
+		{
+			await RemoveAsync(key);
+			return await AddAsync(key, value, expiresIn);
+		}
+
+		/// <summary>
+		/// Get the objects with the specified keys from Redis database with one roundtrip
+		/// </summary>
+		/// <typeparam name="T">The type of the expected object</typeparam>
+		/// <param name="keys">The keys.</param>
+		/// <returns>
+		/// Empty list if there are no results, otherwise the instance of T.
+		/// If a cache key is not present on Redis the specified object into the returned Dictionary will be null
+		/// </returns>
+		public IDictionary<string, T> GetAll<T>(IEnumerable<string> keys) where T : class
+		{
+			var keysList = keys.ToList();
+			var redisKeys = new RedisKey[keysList.Count];
+            var sb = CreateLuaScriptForMget(redisKeys, keysList);
+
+            RedisResult[] redisResults = (RedisResult[])db.ScriptEvaluate(sb, redisKeys);
+
+			var result = new Dictionary<string, T>();
+
+			for (var i = 0; i < redisResults.Count(); i++)
+			{
+				var obj = default(T);
+
+				if (!redisResults[i].IsNull)
+				{
+                    obj = (T)serializer.Deserialize((byte[])redisResults[i]);
+                    //obj = serializer.Deserialize<T>(redisResults[i].ToString());
+				}
+				result.Add(keysList[i], obj);
+			}
+
+			return result;
+		}
+
+		/// <summary>
+		/// Get the objects with the specified keys from Redis database with one roundtrip
+		/// </summary>
+		/// <typeparam name="T">The type of the expected object</typeparam>
+		/// <param name="keys">The keys.</param>
+		/// <returns>
+		/// Empty list if there are no results, otherwise the instance of T.
+		/// If a cache key is not present on Redis the specified object into the returned Dictionary will be null
+		/// </returns>
+		public async Task<IDictionary<string, T>> GetAllAsync<T>(IEnumerable<string> keys) where T : class
+		{
+			var keysList = keys.ToList();
+			RedisKey[] redisKeys = new RedisKey[keysList.Count];
+            var sb = CreateLuaScriptForMget(redisKeys, keysList);
+
+            var redisResults = (RedisResult[])await db.ScriptEvaluateAsync(sb, redisKeys);
+
+			var result = new Dictionary<string, T>();
+
+			for (var i = 0; i < redisResults.Count(); i++)
+			{
+				var obj = default(T);
+
+				if (!redisResults[i].IsNull)
+				{
+                    obj = (T)serializer.Deserialize((byte[])redisResults[i]);
+                    //obj = serializer.Deserialize<T>(redisResults[i].ToString());
+				}
+				result.Add(keysList[i], obj);
+			}
+
+			return result;
+		}
+
+		/// <summary>
+		/// Adds all.
+		/// </summary>
+		/// <typeparam name="T"></typeparam>
+		/// <param name="items">The items.</param>
+		public bool AddAll<T>(IList<Tuple<string, T>> items) where T : class
+		{
+			RedisKey[] redisKeys = new RedisKey[items.Count];
+			RedisValue[] redisValues = new RedisValue[items.Count];
+			var sb = CreateLuaScriptForMset(redisKeys, redisValues, items);
+
+			var redisResults = db.ScriptEvaluate(sb, redisKeys, redisValues);
+
+			return redisResults.ToString() == "OK";
+		}
+
+		/// <summary>
+		/// Adds all asynchronous.
+		/// </summary>
+		/// <typeparam name="T"></typeparam>
+		/// <param name="items">The items.</param>
+		/// <returns></returns>
+		public async Task<bool> AddAllAsync<T>(IList<Tuple<string, T>> items) where T : class
+		{
+			RedisKey[] redisKeys = new RedisKey[items.Count];
+			RedisValue[] redisValues = new RedisValue[items.Count];
+			var sb = CreateLuaScriptForMset(redisKeys, redisValues, items);
+
+			var redisResults = await db.ScriptEvaluateAsync(sb, redisKeys, redisValues);
+
+			return redisResults.ToString() == "OK";
+		}
+
+		/// <summary>
+		/// Searches the keys from Redis database
+		/// </summary>
+		/// <remarks>
+		/// Consider this as a command that should only be used in production environments with extreme care. It may ruin performance when it is executed against large databases
+		/// </remarks>
+		/// <param name="pattern">The pattern.</param>
+		/// <example>
+		///		if you want to return all keys that start with "myCacheKey" uses "myCacheKey*"
+		///		if you want to return all keys that contain with "myCacheKey" uses "*myCacheKey*"
+		///		if you want to return all keys that end with "myCacheKey" uses "*myCacheKey"
+		/// </example>
+		/// <returns>A list of cache keys retrieved from Redis database</returns>
+		public IEnumerable<string> SearchKeys(string pattern)
+		{
+			var keys = new HashSet<RedisKey>();
+
+			var endPoints = db.Multiplexer.GetEndPoints();
+
+			foreach (var endpoint in endPoints)
+			{
+				var dbKeys = db.Multiplexer.GetServer(endpoint).Keys(pattern: pattern);
+
+				foreach (var dbKey in dbKeys)
+				{
+					if (!keys.Contains(dbKey))
+					{
+						keys.Add(dbKey);
+					}
+				}
+			}
+
+            return keys.Select(x => (string)x);
+		}
+
+		/// <summary>
+		/// Searches the keys from Redis database
+		/// </summary>
+		/// <remarks>
+		/// Consider this as a command that should only be used in production environments with extreme care. It may ruin performance when it is executed against large databases
+		/// </remarks>
+		/// <param name="pattern">The pattern.</param>
+		/// <example>
+		///		if you want to return all keys that start with "myCacheKey" uses "myCacheKey*"
+		///		if you want to return all keys that contain with "myCacheKey" uses "*myCacheKey*"
+		///		if you want to return all keys that end with "myCacheKey" uses "*myCacheKey"
+		/// </example>
+		/// <returns>A list of cache keys retrieved from Redis database</returns>
+		public Task<IEnumerable<string>> SearchKeysAsync(string pattern)
+		{
+			return Task.Run(() => SearchKeys(pattern));
+		}
+
+		public void FlushDb()
+		{
+			var endPoints = db.Multiplexer.GetEndPoints();
+
+			foreach (var endpoint in endPoints)
+			{
+				db.Multiplexer.GetServer(endpoint).FlushDatabase();
+			}
+		}
+
+		public async Task FlushDbAsync()
+		{
+			var endPoints = db.Multiplexer.GetEndPoints();
+
+			foreach (var endpoint in endPoints)
+			{
+				await db.Multiplexer.GetServer(endpoint).FlushDatabaseAsync();
+			}
+		}
+
+		private string CreateLuaScriptForMset<T>(RedisKey[] redisKeys,RedisValue[] redisValues,  IList<Tuple<string, T>> objects)
+		{
+			var sb = new StringBuilder("return redis.call('mset',");
+
+			for (var i = 0; i < objects.Count; i++)
+			{
+				redisKeys[i] = objects[i].Item1;
+				redisValues[i] = this.serializer.Serialize(objects[i].Item2);
+
+				sb.AppendFormat("KEYS[{0}],ARGV[{0}]", i + 1);
+
+				if (i < objects.Count - 1)
+				{
+					sb.Append(",");
+				}
+			}
+
+			sb.Append(")");
+
+			return sb.ToString();
+		}
+
+		private string CreateLuaScriptForMget(RedisKey[] redisKeys, List<string> keysList)
+		{
+			var sb = new StringBuilder("return redis.call('mget',");
+
+			for (var i = 0; i < keysList.Count; i++)
+			{
+				redisKeys[i] = keysList[i];
+				sb.AppendFormat("KEYS[{0}]", i + 1);
+
+				if (i < keysList.Count - 1)
+				{
+					sb.Append(",");
+				}
+			}
+
+			sb.Append(")");
+
+			return sb.ToString();
+		}
+	}
 }